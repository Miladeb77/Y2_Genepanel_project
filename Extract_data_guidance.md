--- conflicted
+++ resolved
@@ -1,6 +1,5 @@
 # Setup and Testing Guide for panelApp_extract_data.py
 
-<<<<<<< HEAD
 ### Prerequisites
 
   -	Ensure Anaconda or Miniconda is installed on your machine.
@@ -29,68 +28,10 @@
 This ensures that VS code uses the PanelApp_project conda environment for running and debugging your code.
 
 4.	Install additional dependencies (if any) listed in requirements.txt:
-=======
-
-## Prerequisites
-
-•	Ensure Anaconda or Miniconda is installed on your machine.
-
-
-
-## Step 1: Set Up the Conda Environment
-
-
-1.	Create the environment:
-
-Use the environment.yml file to set up the environment:
-
-		conda env create -f environment.yml
-
-
-2.	Activate the environment:
-
-		conda activate PanelApp_project
-
-
-3.	Install additional dependencies (if any) listed in requirements.txt:
-
-		pip install -r requirements.txt
-
-
-
-## Step 2: Configure Environment Settings
-
-
-
-1.	Disable automatic activation of the base environment:
-
-		conda config --set auto_activate_base false
-
-	-	This setting prevents Conda from automatically activating the base environment each time you open a new shell or source .bashrc.
-	-	After running this command, reload the shell configuration to apply the changes:
-	
- 		    source ~/.bashrc
-
-
-2.	Set Nano as the default editor:
-
-		echo 'export EDITOR=nano' >> ~/.bashrc
-
-	-	This makes Nano the default editor, which is useful for editing files and crontab.
-
-3.	Reload the configuration:
-
-		source ~/.bashrc
-
-
-
-## Step 3: Prepare for Cron Job Setup
->>>>>>> b3f64f93
 
         pip install -r requirements.txt
   	
 
-<<<<<<< HEAD
 ### Step 2: Configure Environment Settings
 
 1.	Disable automatic activation of the base environment:
@@ -110,28 +51,9 @@
 	-	This makes Nano the default editor, which is useful for editing files and crontab.
 
 3.	Reload the configuration:
-=======
-1.	Locate the Python interpreter path:
-
-		which python
-
-	-	Note down the output, as you’ll need it for the cron job setup.
-
-2.	Open the crontab editor:
-
-		crontab -e
-
-	-	The editor should open in Nano since we set it as the default editor.
-
-
-
-
-## Step 4: Configure Cron Job for Automated Database Generation
->>>>>>> b3f64f93
 
         source ~/.bashrc
 
-<<<<<<< HEAD
 ### Step 3: Prepare for Cron Job Setup
 
 1.	Locate the Python interpreter path:
@@ -182,90 +104,24 @@
 
         	crontab -e
 
-=======
-1.	Add the following cron job to run the script every five minutes (for testing purposes):
-
-		*/5 * * * * <path_to_python> <path_to_script>/panelApp_extract_data.py >> <path_to_directory>/cron_job_output.log 2>&1
-
-	-	Replace <path_to_python> with the path from which python.
-	-	Replace <path_to_script> with the full path to panelApp_extract_data.py.
-	-	Replace <path_to_directory> with the path to your working directory where cron_job_output.log will store logs.
-
-2.	Save and exit the crontab editor:
-   
-	-	Press Ctrl+X, then Y, then Enter to save.
-
-3.	Verify cron job execution:
-   
-	Wait approximately 15 minutes, then check:
-	-	The archive_databases folder contains previous database versions.
-	-	The latest database is in the main working directory.
-	-	The cron_job_output.log file contains logs from each program execution.
-
-
-
-
-## Step 5: Finalize Cron Job for Monthly Execution
-
-
-1.	Remove test output files:
-
-	After confirming the cron job works as expected every five minutes, delete test outputs to start fresh:
-	-	Remove the archive_databases folder.
-	-	Delete the latest database file from your working directory.
-	-	Delete cron_job_output.log.
-
-2.	Edit the crontab for monthly execution:
-
-	-	Open the crontab editor:
-
-			crontab -e
-
 
 	-	Change the cron job timing from */5 * * * * to 0 0 1 * * to schedule the script for monthly execution at midnight on the first day of each month:
 
-			0 0 1 * * <path_to_python> <path_to_script>/panelApp_extract_data.py >> <path_to_directory>/cron_job_output.log 2>&1
-
-
-	-	Save and exit the editor as before (Ctrl+X, Y, then Enter).
->>>>>>> b3f64f93
-
-	-	Change the cron job timing from */5 * * * * to 0 0 1 * * to schedule the script for monthly execution at midnight on the first day of each month:
-
-<<<<<<< HEAD
         	0 0 1 * * <path_to_python> <path_to_script>/panelApp_extract_data.py
 
-=======
-
-## Step 6: Disable the Cron Job (if needed)
->>>>>>> b3f64f93
 
 	-	Save and exit the editor as before (Ctrl+X, Y, then Enter).
 
 
-<<<<<<< HEAD
 ### Step 6: Disable the Cron Job (if needed)
 
 -	To stop the cron job without deleting it, open the crontab editor:
 
     	crontab -e
-=======
--	To stop the cron job without deleting it, open the crontab editor:
 
-		crontab -e
-
->>>>>>> b3f64f93
 
 -	Add a # at the beginning of the cron job line to comment it out:
 
-<<<<<<< HEAD
--	Add a # at the beginning of the cron job line to comment it out:
-
     	# 0 0 1 * * <path_to_python> <path_to_script>/panelApp_extract_data.py
-=======
-
-		# 0 0 1 * * <path_to_python> <path_to_script>/panelApp_extract_data.py >> <path_to_directory>/cron_job_output.log 2>&1
->>>>>>> b3f64f93
-
 
 -	Save and exit.