
# PanelGeneMapper

**PanelGeneMapper** is a tool designed to integrate PanelApp data with patient laboratory systems, providing a seamless workflow to update, retrieve, and manage gene panel information.

---

## Installation

### Prerequisites
1. Python version `>=3.9`
2. `pip` and `setuptools` installed.

### Steps
1. Clone the repository or download the source code:
   ```bash
   git clone https://github.com/Miladeb77/Y2_Genepanel_project.git
   cd Y2_Genepanel_project
   ```

2. Install the dependencies using the provided `environment.yml` file:
   ```bash
   pip install -r requirements.txt
   ```
3. Navigate to the PanelGeneMapper directory
   ```bash
   cd PanelGeneMapper
   ```

---

## Usage

### 1. Build PanelApp Database
Run the `build_panelApp_database` module to fetch and process the PanelApp data:
```bash
python -m modules.build_panelApp_database
```
This script will:
- Fetch the latest gene panels from PanelApp.
- Process the data into a structured format.
- Save the data into an SQLite database (`panelapp_v*.db`).

---

### 2. Integrate Patient Data
Use the `build_patient_database` module to create a patient database and integrate it with the PanelApp database:
```bash
python -m modules.build_patient_database --num_patients 1000
```
#### Integrate the local patient database by providing a JSON file. An example of json file can be found in the databases folder in the root directory.
```bash
python -m modules.build_patient_database --patient_data patient_data.json
```
Options:
- `--num_patients`: Number of random patients to generate (default: 500).
- `--patient_data`: Provide a JSON file with patient data.
- `--default_test_date`: Default test date (e.g., `YYYY-MM-DD`). 

---

---

### 3. Build the latest panelapp database
Use the `build_panelApp_database` module to create a patient database and integrate it with the PanelApp database:
```bash
python -m modules.build_panelApp_database
```
---

### 4. Retrieve Data
Use the `panelgenemapper.py` script to:
- Retrieve gene lists.
- Generate Bed Files.
- List patients in the database.
- Add patients
- Check for updates on PanelApp.
- Update the PanelApp local database.

### Available commands:
PanelGeneMapper: A Tool for Integrating PanelApp Data with Lab Systems and Generating BED Files.

positional arguments:
  {update,list_patients,add_patient,retrieve_genes,compare_with_api,generate_bed}

    update              Update the local PanelApp database.
    list_patients       List all patients in the database.
    add_patient         Add a new patient to the database.
    retrieve_genes      Retrieve gene lists for specific R codes or patient IDs.
    compare_with_api    Compare the local PanelApp database with the latest API data.
    generate_bed        Generate BED file from Ensembl IDs.
    
    -h, --help            Use this to view commands

#### Example: Retrieve Gene List

```bash
python panelgenemapper.py retrieve_genes --help
```
```bash
python panelgenemapper.py retrieve_genes --r_code R169 --output_file gene_list.csv
```
```bash
python panelgenemapper.py retrieve_genes --patient_id Patient_85969552
```
```bash
python panelgenemapper.py retrieve_genes --r_code R420 --patient_id Patient_85969552
```

#### Example: Generate a Bed File

```bash
python panelgenemapper.py generate_bed --help
```

```bash
python panelgenemapper.py generate_bed --csv_file Y2_Genepanel_project/output/gene_list.csv
```
```bash
python panelgenemapper.py generate_bed --r_code R420
```
```bash
python panelgenemapper.py generate_bed --patient_id Patient_85969552
```
```bash
python panelgenemapper.py generate_bed --r_code R420 --patient_id Patient_85969552
```

<<<<<<< HEAD
Other available commands:
- `update`: Update the PanelApp database.
- `list_patients`: List all patients in the database.
- `add_patient`: Add a new patient.
- `retrieve_genes`: Retrieve gene lists for specific R codes or patient IDs.
- `compare_with_api`: Compare the local PanelApp database with the latest API data.
- `generate_bed`: Generate BED file from Ensembl IDs.

---
=======
#### Example: Add new patients to the database 

```bash
python panelgenemapper.py add_patient --help
```

```bash
python panelgenemapper.py add_patient --patient_id Patient_1234  --clinical_id R169 --test_date 2023-11-11
```


>>>>>>> 73105c37
### 5. Check For Updates
Check for updates on panelapp
```bash
python panelgenemapper.py compare_with_api
```

### 6. Run Updates
Check for updates periodically using the `panelgenemapper.py` script:
```bash
python panelgenemapper.py update
```

---

## Project Structure

```
Y2_Genepanel_project/
├── PanelGeneMapper/
    ├── modules/
       ├── __init__.py                # Makes the folder a Python package
       ├── build_patient_database.py  # Functions for handling patient database
       ├── build_panelApp_database.py # Functions for handling PanelApp database
       ├── database_utils.py          # Shared database-related utilities
       ├── logging_utils.py           # Logging setup and utilities
       ├── panelapp_api.py            # Functions for interacting with the PanelApp API
    ├── __init__.py
    ├── panelgenemapper.py             # Main script (contains argparse and main function)
├── configuration/
    ├── build_panelApp_database_config.json
├── databases/
    ├── panelapp_v20241223.db
    ├── patient_database.db
    ├── local_patient_database.json
├── archive_databases/
    ├── panelapp_v20241220.db.gz
├── tests/                        
    ├── __init__.py
    ├── test_api_ensembl.py
    ├── test_build_panelApp_database.py
    ├── test_build_patient_database.py
    ├── test_check_panel_updates.py
    ├── test_custom_logging
├── environment.yml                # Dependencies and environment configuration
├── requirement.txt
├── README.md                      # Documentation

```

### Description of Key Components
- **`modules/`**: Contains modularized Python files for specific tasks.
  - `build_patient_database.py`: Functions for managing patient databases, such as saving new records.
  - `build_panelApp_database.py`: Functions for managing PanelApp databases, including updates.
  - `database_utils.py`: Shared utility functions for database handling, such as retrieving or merging databases.
  - `logging_utils.py`: Setup and configuration for logging within the project.
  - `panelapp_api.py`: Functions to interact with the PanelApp API for data retrieval.
- **`panelgenemapper.py`**: The main entry point for the project. Handles command-line arguments, orchestrates various tasks, and integrates all modules.
- **`environment.yml`**: Specifies dependencies and environment setup for the project.
- **`README.md`**: Provides documentation for the project, including installation, usage, and structure.

---

## Logs and Outputs
- Logs are saved in the root directory (e.g., `panelgenemapper.log`, `build_panelApp_db_info.log`).
- Outputs such as CSV files are saved to the specified path during execution.

---

## Common Issues

1. **Python Encoding Errors**:
   Set the environment variable:
   ```bash
   export PYTHONIOENCODING=utf-8
   ```

2. **Database Not Found**:
   Ensure you have run `build_panelApp_database` before using patient data or retrieving genes.

3. **Permission Issues**:
   Run commands with appropriate permissions or in a writable directory.

---

## Contributing
Feel free to submit pull requests or create issues for bugs, features, or general feedback.<|MERGE_RESOLUTION|>--- conflicted
+++ resolved
@@ -126,17 +126,6 @@
 python panelgenemapper.py generate_bed --r_code R420 --patient_id Patient_85969552
 ```
 
-<<<<<<< HEAD
-Other available commands:
-- `update`: Update the PanelApp database.
-- `list_patients`: List all patients in the database.
-- `add_patient`: Add a new patient.
-- `retrieve_genes`: Retrieve gene lists for specific R codes or patient IDs.
-- `compare_with_api`: Compare the local PanelApp database with the latest API data.
-- `generate_bed`: Generate BED file from Ensembl IDs.
-
----
-=======
 #### Example: Add new patients to the database 
 
 ```bash
@@ -148,7 +137,6 @@
 ```
 
 
->>>>>>> 73105c37
 ### 5. Check For Updates
 Check for updates on panelapp
 ```bash
